from __future__ import annotations

from enum import Enum
from functools import cached_property, reduce
from re import sub
from typing import Any

from .support import Support
from .utils import Numeric


class Expression:
    """A symbolic representation of mathematical expressions.

    Besides arithmetic operations, the expression can contain classical functions such as sine,
    cosine, and logarithm, and abstract representations of quantum operators.

    Multiplication between quantum operators is stored as Kronecker products. Operators are ordered
    by qubit index, preserving the order when the qubit indices of two operators overlap. This
    ensures that operators acting on the same subspace are kept together, enhancing optimisation.
    """

    class Tag(Enum):
        """This auxiliar class allows the `Expression` to be represented as a tagged union."""

        # Identifiers:
        VALUE = "Value"
        SYMBOL = "Symbol"
        FN = "Function"
        QUANTUM_OP = "QuantumOperator"

        # Operations:
        ADD = "Add"
        MUL = "Multiply"
        KRON = "KroneckerProduct"
        POW = "Power"

    def __init__(self, head: Expression.Tag, *args: Any, **attributes: Any) -> None:
        self.head = head
        self.args = args
        self.attrs = attributes

    # Constructors
    @classmethod
<<<<<<< HEAD
    def value(cls, x: Numeric) -> Expression:
=======
    def value(cls, x: complex | float | int) -> Expression:
>>>>>>> 7598263b
        """Promote a numerical value (complex, float, int) to an expression.

        Args:
            x: A numerical value.

        Returns:
            A `Value(x)` expression.
        """

        return cls(cls.Tag.VALUE, float(x)) if isinstance(x, int) else cls(cls.Tag.VALUE, x)

    @classmethod
    def zero(cls) -> Expression:
        """Used to represent both, the numerical value `0` and the null operator.

        Returns:
            An `Value(0)` expression.
        """
        return cls.value(0)

    @classmethod
    def one(cls) -> Expression:
        """Used to represent both, the numerical value `1` and the identity operator.

        Returns:
            An `Value(1)` expression.
        """
        return cls.value(1)

    @classmethod
    def symbol(cls, identifier: str, **attributes: Any) -> Expression:
        """Create a symbol from the identifier.

        Args:
            identifier: A string used as the symbol name.

        Kwargs:
            Keyword arguments are used as flags for compilation steps.
            The valid flags are defined in Qadence2-IR.

        Returns:
            A `Symbol('identifier')` expression.
        """
        return cls(cls.Tag.SYMBOL, identifier, **attributes)

    @classmethod
    def function(cls, name: str, *args: Any) -> Expression:
        """
        Symbolic representation of a function. The `name` indicates the function identifier, the
        remaining arguments are used as the function arguments.

            Expression.function("sin", 1.57) => sin(1.57)

        Args:
            name: The function name.
            args: The arguments to be passed to the function.

        Returns:
            A `Function(Symbol('name'), args...)` expression.
        """
        return cls(cls.Tag.FN, cls.symbol(name), *args)

    @classmethod
    def quantum_operator(cls, expr: Expression, support: Support, **attributes: Any) -> Expression:
        """To turn an expression into a quantum operator, specify the support it acts on. Attributes
        like `is_projector` [bool], `is_hermitian` [bool], `is_unitary` [bool], `is_dagger` [bool],
        and `join` [callable] indicate how the operator behaves during evaluation.

        A parametric quantum operator is a function wrapped in a quantum operator. The `join`
        attribute is used to combine the arguments of two parametric operators.

        Args:
            expr: An expression that describes the operator. If `expr` is a symbol, it represents
                a generic gate like Pauli and Clifford gates. If `expr` is a function, it represents
                a parametric operator. Power expressions can be used to represent unitary evolution
                operators.
            support: The qubit indices to what the operator is applied.

        Kwargs:
            Keyword arguments are used primarily to symbolic evaluation. Examples of keywords are:
                - `is_projector` [bool]
                - `is_hermitian` [bool]
                - `is_unitary` [bool]
                - `is_dagger` [bool]
                - `join` [callable]

            The keyword, `join` is used with parametric operators. Whe two parametric operator of
            the same kind action on the same subspace are muliplied, the `join` is used to combine
            their arguments.

        Returns:
            An expression of type `QuantumOperator`.
        """

        return cls(cls.Tag.QUANTUM_OP, expr, support, **attributes)

    @classmethod
    def add(cls, *args: Expression) -> Expression:
        """In Expressions, addition is a variadic operation representing the sum of its arguments.

        Expression.add(a, b, c) == a + b + c
        """
        return cls(cls.Tag.ADD, *args)

    @classmethod
    def mul(cls, *args: Expression) -> Expression:
        """In Expressions, multiplication is a variadic operation representing the product of its
        arguments.

            Expression.mul(a, b, c) == a * b * c
        """

        return cls(cls.Tag.MUL, *args)

    @classmethod
    def kron(cls, *args: Expression) -> Expression:
        """In Expressions, the Kronecker product is a variadic operation representing the
        multiplication of its arguments applying commutative rules. When the qubit indices of two
        operators overlap, the order is preserved. Otherwise, the operators are ordered by index,
        with operators acting on the same qubits placed next to each other.

            Expression.kron(X(1), X(2), Y(1)) == X(1)Y(1) ⊗  X(2)
        """

        return cls(cls.Tag.KRON, *args)

    @classmethod
    def pow(cls, base: Expression, power: Expression) -> Expression:
        """Define a power expression.

        Expression.power(a, b) == a**b
        """

        return cls(cls.Tag.POW, base, power)

    # Predicates
    @property
    def is_value(self) -> bool:
        return self.head == Expression.Tag.VALUE

    @property
    def is_zero(self) -> bool:
        return self.head == Expression.Tag.VALUE and self[0] == 0

    @property
    def is_one(self) -> bool:
        return self.head == Expression.Tag.VALUE and self[0] == 1

    @property
    def is_symbol(self) -> bool:
        return self.head == Expression.Tag.SYMBOL

    @property
    def is_function(self) -> bool:
        return self.head == Expression.Tag.FN

    @property
    def is_quantum_operator(self) -> bool:
        return self.head == Expression.Tag.QUANTUM_OP

    @property
    def is_addition(self) -> bool:
        return self.head == Expression.Tag.ADD

    @property
    def is_multiplication(self) -> bool:
        return self.head == Expression.Tag.MUL

    @property
    def is_kronecker_product(self) -> bool:
        return self.head == Expression.Tag.KRON

    @property
    def is_power(self) -> bool:
        return self.head == Expression.Tag.POW

    @cached_property
    def subspace(self) -> Support | None:
        """Returns the total subspace coverage of an expression with quantum operators. If there are
        no quantum operators, the subspace is None. If controlled operators are present, it returns
        a controlled support if there is no overlap between targets and controls; otherwise, all
        indices are treated as targets.

        Example:
        ```python
        >>> value(1).subspace
        None
        >>> (X(1) + Y(2)).subspace
        [1 2]
        >>> (X(target=(1,), control=(0,)) + Y(2)).subspace
        [1 2|0]
        >>> (X(target=(1,), control=(2,)) + Y(2)).subspace
        [1 2]
        ```
        """

        if self.is_value or self.is_symbol:
            return None

        # By definition, a quantum operator is `QuantumOperator(Expression, Support)`.
        if self.is_quantum_operator:
            support: Support = self[1]
            return support

        # Collecting only non-null term's subspaces.
        subspaces = []
        for arg in self.args:
            sp = arg.subspace
            if sp:
                subspaces.append(sp)

        # Merge all the valid subspaces in the expression. Targets and controls that overlap will be
        # converted into target-only subspaces.
        if subspaces:
            total_subspace = subspaces[0]
            for subspace in subspaces[1:]:
                total_subspace = total_subspace.join(subspace)
            return total_subspace  # type: ignore

        return None

    @cached_property
    def max_index(self) -> int:
        """Returns the maximum qubit index present in the expression. An expression without quantum
        operators or covering all the qubits will return -1.

        Example:
        ```
        >>> value(2).max_index
        -1
        >>> (X() * Y(1)).max_index
        -1
        >>> (X(0, 2) * Y(1)).max_index
        2
        ```
        """

        if self.is_value or self.is_symbol:
            return -1

        if self.is_quantum_operator:
            return self.subspace.max_index  # type: ignore

        # Return the maximum index among all the terms.
        return max(map(lambda arg: arg.max_index, self.args))  # type: ignore

    # Helper functions.
    def get(self, attribute: str, default: Any | None = None) -> Any:
        """Retrieve the value of the chosen `attribute` if it exists, or return the `default` value
        if it doesn't.
        """
        return self.attrs.get(attribute, default)

    def as_quantum_operator(self) -> Expression:
        """Promotes and expression to a quantum operator.

        When a function takes a quantum operator as input, the function itself must be transformed
        into a quantum operator to preserve commutation properties. For instance,

        Example:
        ```
        >>> exp(2) * exp(3)
        exp(5)
        >>> exp(X(1)) * exp(Y(1))
        exp(X(1)) exp(Y(1))
        ```
        """

        subspace = self.subspace
        if subspace:
            return Expression.quantum_operator(self, subspace)

        return self

    @property
    def dag(self) -> Expression:
        """Returns the conjugated/dagger version of and expression."""

        if self.is_symbol or self.is_function:
            return self

        if self.is_value:
            return Expression.value(self[0].conjugate())

        if self.is_quantum_operator:
            if self.get("is_hermitian"):
                return self

            is_dagger = self.get("is_dagger", False) ^ True

            return Expression(
                self.head, self[0].dag, self[1], **{**self.attrs, "is_dagger": is_dagger}
            )

        if self.is_kronecker_product:
            return reduce(lambda acc, x: acc * x.dag, self.args[::-1], Expression.one())

        args = tuple(arg.dag for arg in self.args)
        return Expression(self.head, *args, **self.attrs)

    def __getitem__(self, index: int | slice) -> Any:
        """Makes the arguments of the expression directly accessible through `expression[i]`."""
        return self.args[index]

    def __hash__(self) -> int:
        if self.is_addition or self.is_multiplication:
            return hash((self.head, frozenset(self.args)))

        return hash((self.head, self.args))

    def __repr__(self) -> str:
        args = ", ".join(map(repr, self.args))
        attrs = ", ".join(f"{k}={v}" for k, v in self.attrs.items())

        return f"{self.head.value}({args}" + (f", {attrs}" if attrs else "") + ")"

    def __str__(self) -> str:
        return visualize_expression(self)

    def _repr_pretty_(self, p, _cycle) -> None:  # type: ignore
        """IPython method: Provide a friendly visualisation when using IPython/Jupyter notebook."""

        p.text(str(self))

    def __eq__(self, other: object) -> bool:
        if not isinstance(other, Expression):
            return NotImplemented

        lhs_args = set(self.args) if self.is_addition or self.is_multiplication else self.args
        rhs_args = set(other.args) if other.is_addition or other.is_multiplication else other.args

        return self.head == other.head and lhs_args == rhs_args and self.attrs == other.attrs

    # Algebraic operations
    def __add__(self, other: object) -> Expression:
        if not isinstance(other, Expression | Numeric):
            return NotImplemented

        # Promote numerial values to Expression.
        if isinstance(other, Numeric):
            return self + Expression.value(other)

        # Addition identity: a + 0 = 0 + a = a
        if self.is_zero:
            return other

        if other.is_zero:
            return self

        # Numerical values are added right away
        if self.is_value and other.is_value:
            return Expression.value(self[0] + other[0])

        if self.is_addition and other.is_addition:
            args = (*self.args, *other.args)
        elif self.is_addition:
            args = (*self.args, other)
        elif other.is_addition:
            args = (self, *other.args)
        else:
            args = (self, other)

        # ⚠️ Warning: Ideally, this step should not perform the evaluation of the
<<<<<<< HEAD
        # expression. However, we want to provide a friendly interaction to the users,
        # and the inaccessibility of Python's evaluation (without writing our own REPL)
        # forces to add the evaluation at this point.
=======
        # the expression. However, we want to provide a friendly interaction to
        # the users, and the inacessibility of Python's evaluation (without writing
        # our on REPL) forces to add the evaluation at this point.
>>>>>>> 7598263b
        return evaluate_addition(Expression.add(*args))

    def __radd__(self, other: object) -> Expression:
        # Promote numerical types to expression.
        if isinstance(other, Numeric):
            return Expression.value(other) + self

        return NotImplemented

    def __mul__(self, other: object) -> Expression:
        if not isinstance(other, Expression | Numeric):
            return NotImplemented

        # Promote numerical values to Expression.
        if isinstance(other, Numeric):
            return self * Expression.value(other)

        # Null multiplication shortcut.
        if self.is_zero or other.is_zero:
            return Expression.zero()

        # Identity multiplication shortcut.
        if self.is_one:
            return other
        if other.is_one:
            return self

        # Numerical values are multiplied right away.
        if self.is_value and other.is_value:
            return Expression.value(self[0] * other[0])

        # Distributive rule
        if self.is_addition and not (other.is_power and self == other[0]):
            return sum(term * other for term in self.args)  # type: ignore

        if other.is_addition and not (self.is_power and self[0] == other):
            return sum(self * term for term in other.args)  # type: ignore

        if self.is_multiplication and other.is_multiplication:
            args = (*self.args, *other.args)
        elif self.is_multiplication:
            args = (*self.args, other)
        elif other.is_multiplication:
            args = (self, *other.args)
        else:
            args = (self, other)

        # ⚠️ Warning: Ideally, this step should not perform the evaluation of the
        # expression. However, we want to provide a friendly interaction to the users,
        # and the inaccessibility of Python's evaluation (without writing our own REPL)
        # forces to add the evaluation at this point.
        return evaluate_multiplication(Expression.mul(*args))

    def __rmul__(self, other: object) -> Expression:
        # Promote numerical types to expression.
        if isinstance(other, Numeric):
            return Expression.value(other) * self

        return NotImplemented

    def __pow__(self, other: object) -> Expression:
        """Power involving quantum operators always promote expression to quantum operators."""

        if not isinstance(other, Expression | Numeric):
            return NotImplemented

        if isinstance(other, Numeric):
            return self ** Expression.value(other)

        # Numerical values are computed right away.
        if self.is_value and other.is_value:
            return Expression.value(self[0] ** other[0])

        # Null power shortcut.
        if other.is_zero:
            return Expression.one()

        # Identity power shortcut.
        if other.is_one:
            return self

        # Power of power is a simple operation and can be evaluated here.
        # Whenever a quantum operator is present, the expression is promoted to
        # a quantum operator.
        if self.is_power:
            return Expression.pow(self[0], self[1] * other).as_quantum_operator()

        return Expression.pow(self, other).as_quantum_operator()

    def __rpow__(self, other: object) -> Expression:
        # Promote numerical types to expression.
        if isinstance(other, Numeric):
            return Expression.value(other) ** self

        return NotImplemented

    def __neg__(self) -> Expression:
        return -1 * self

    def __sub__(self, other: object) -> Expression:
        if not isinstance(other, Expression | Numeric):
            return NotImplemented

        return self + (-other)

    def __rsub__(self, other: object) -> Expression:
        if not isinstance(other, Expression | Numeric):
            return NotImplemented

        return (-self) + other

    def __truediv__(self, other: object) -> Expression:
        if not isinstance(other, Expression | Numeric):
            return NotImplemented

        return self * (other**-1)

    def __rtruediv__(self, other: object) -> Expression:
        if not isinstance(other, Numeric):
            return NotImplemented

        return other * (self**-1)  # type: ignore [no-any-return]

    def __kron__(self, other: object) -> Expression:
        if not isinstance(other, Expression):
            return NotImplemented

        if not (
            (self.is_zero or self.is_one or self.is_quantum_operator or self.is_kronecker_product)
            or (
                other.is_zero
                or other.is_one
                or other.is_quantum_operator
                or other.is_kronecker_product
            )
        ):
            raise SyntaxError(f"__kron__ cannot be used with {self} and {other}")

        # Null multiplication shortcut.
        if self.is_zero or other.is_zero:
            return Expression.zero()

        # Identity multiplication shortcut.
        if self.is_one:
            return other

        if other.is_one:
            return self

        # ⚠️ Warning: Ideally, this step should not perform the evaluation of the
        # expression. However, we want to provide a friendly interaction to the users,
        # and the inaccessibility of Python's evaluation (without writing our own REPL)
        # forces to add the evaluation at this point.
        return evaluate_kron(Expression.kron(self, other))

    def __matmul__(self, other: object) -> Expression:
        return self.__kron__(other)


def evaluate_addition(expr: Expression) -> Expression:
    if not expr.is_addition:
        return expr

    # Numerical values are combined in a single element.
    numerical_value_accumulator = Expression.zero()

    # Other expressions are kept in a dictionary `{"expr": coefficient}` to merge their numerical
    # coefficients.
    general_terms: dict[Expression, Expression] = dict()

    for term in expr.args:
        if term.is_value:
            numerical_value_accumulator += term

        elif term.is_multiplication and term[0].is_value:
            # Isolate the numerical coefficient from the other symbols.
            coef = term[0]
            elem = term[1] if len(term.args) == 2 else Expression.mul(*term[1:])

            general_terms[elem] = general_terms.get(elem, Expression.zero()) + coef

        else:
            general_terms[term] = general_terms.get(term, Expression.zero()) + Expression.one()

    # The final terms are recombined multipling each one by their respective coefficients.
    args = tuple(elem * coef for elem, coef in general_terms.items())

    if not numerical_value_accumulator.is_zero:
        args = (numerical_value_accumulator, *args)

    return args[0] if len(args) == 1 else Expression.add(*args)


def evaluate_multiplication(expr: Expression) -> Expression:
    if not expr.is_multiplication:
        return expr

    # Numerical values are combined in a single element.
    numerical_value_accumulator = Expression.one()

    # Quantum operators are kept in a separated Kronecker product since their evaluation has
    # distinct rules.
    quantum_operators = Expression.one()

    # Other expressions are kept in a dictionary `{"expr": power}` to merge their numerical
    # power.
    general_terms: dict[Expression, Expression] = dict()

    for term in expr.args:
        if term.is_value:
            numerical_value_accumulator = numerical_value_accumulator * term

        elif term.is_quantum_operator or term.is_kronecker_product:
            quantum_operators = quantum_operators.__kron__(term)

        elif term.is_power:
            base, power = term[:2]
            general_terms[base] = general_terms.get(base, Expression.zero()) + power

        else:
            general_terms[term] = general_terms.get(term, Expression.zero()) + Expression.one()

    if numerical_value_accumulator.is_zero or quantum_operators.is_zero:
        return Expression.zero()

    # The final terms are recombined exponentiating each one by their respective powers.
    args = tuple(base**power for base, power in general_terms.items() if not power.is_zero)

    if not quantum_operators.is_one:
        args = (*args, quantum_operators)

    if not numerical_value_accumulator.is_one or len(args) == 0:
        args = (numerical_value_accumulator, *args)

    return args[0] if len(args) == 1 else Expression.mul(*args)


def evaluate_kron(expr: Expression) -> Expression:
    """Evaluate Kronecker product expressions."""

    lhs = expr[0]
    for rhs in expr[1:]:
        # Single operators multiplication, A ⊗ B
        if lhs.is_quantum_operator and rhs.is_quantum_operator:
            lhs = evaluate_kronop(lhs, rhs)

        # Left associativity, A ⊗ (B ⊗ C ⊗ D) = (A ⊗ B ⊗ C ⊗ D)
        elif lhs.is_quantum_operator and rhs.is_kronecker_product:
            lhs = evaluate_kronleft(lhs, rhs)

        # Right associativity, (A ⊗ B ⊗ C) ⊗ D = (A ⊗ B ⊗ C ⊗ D)
        elif lhs.is_kronecker_product and rhs.is_quantum_operator:
            lhs = evaluate_kronright(lhs, rhs)

        # Combine two Kronecker products, (A ⊗ B) ⊗ (C ⊗ D) = (A ⊗ B ⊗ C ⊗ D)
        elif lhs.is_kronecker_product and rhs.is_kronecker_product:
            lhs = evaluate_kronjoin(lhs, rhs)

        else:
            raise NotImplementedError

    return lhs  # type: ignore


def evaluate_kronleft(lhs: Expression, rhs: Expression) -> Expression:
    """Left associativity of the Kronecker product.

    Evaluate the Kronecker product between LHS=quantum operators and RHS=Kronecker product.
    """

    if not (lhs.is_quantum_operator or rhs.is_kronecker_product):
        raise SyntaxError("Only defined for a quantum operator and a Kronecker product.")

    args = rhs.args

    # Using a insertion-sort-like to add the LHS term in the RHS product.
    for i, rhs_arg in enumerate(args):
        if rhs_arg.subspace == lhs.subspace:  # type: ignore
            ii = i + 1

            result = evaluate_kronop(lhs, rhs_arg)

            if result.is_one:
                args = (*args[:i], *args[ii:])

            elif result.is_kronecker_product:
                args = (*args[:i], *result.args, *args[ii:])

            else:
                args = (*args[:i], result, *args[ii:])

            break

        if rhs_arg.subspace > lhs.subspace or rhs_arg.subspace.overlap_with(lhs.subspace):
            args = (*args[:i], lhs, *args[i:])
            break

        if i == len(args) - 1:
            args = (lhs, *args)

    if not args:
        return Expression.one()

    return args[0] if len(args) == 1 else Expression.kron(*args)  # type: ignore


def evaluate_kronright(lhs: Expression, rhs: Expression) -> Expression:
    """Right associativity of the Kronecker product.

    Evaluate the Kronecker product between LHS=quantum operators and RHS=Kronecker product.
    """

    if not (lhs.is_kronecker_product or rhs.is_quantum_operator):
        raise SyntaxError("Only defined for a Kronecker product and a quantum operator.")

    args = lhs.args

    # Using a insertion-sort-like to add the RHS term in the LHS product.
    for i in range(len(args) - 1, -1, -1):
        ii = i + 1

        if args[i].subspace == rhs.subspace:  # type: ignore
            result = evaluate_kronop(args[i], rhs)

            if result.is_one:
                args = (*args[:i], *args[ii:])

            elif result.is_kronecker_product:
                args = (*args[:i], *result.args, *args[ii:])

            else:
                args = (*args[:i], result, *args[ii:])

            break

        if args[i].subspace < rhs.subspace or args[i].subspace.overlap_with(rhs.subspace):
            args = (*args[:ii], rhs, *args[ii:])
            break

        if i == 0:
            args = (rhs, *args)

    if not args:
        return Expression.one()

    return args[0] if len(args) == 1 else Expression.kron(*args)  # type: ignore


def evaluate_kronjoin(lhs: Expression, rhs: Expression) -> Expression:
    """Evaluate the Kronecker product between LHS=quantum operators and RHS=Kronecker
    product.
    """

    if not (lhs.is_kronecker_product or rhs.is_kronecker_product):
        raise SyntaxError("Only defined for LHS and RHS both Kronecker product.")

    result = lhs
    for term in rhs.args:
        result = evaluate_kron(Expression.kron(result, term))

    return result


def evaluate_kronop(lhs: Expression, rhs: Expression) -> Expression:
    """Evaluate the Kronecker product between two quantum operators."""

    if not (lhs.is_quantum_operator or rhs.is_quantum_operator):
        raise SyntaxError("Operation only valid for LHS and RHS both quantum operators.")

    # Multiplication of unitary Hermitian operators acting on the same subspace.
    if lhs == rhs and (lhs.get("is_hermitian") and lhs.get("is_unitary")):
        return Expression.one()

    # General multiplications of operators acting on the same subspace.
    if lhs.subspace == rhs.subspace:
        if lhs.get("is_projector") and rhs.get("is_projector"):
            return lhs if lhs[0] == rhs[0] else Expression.zero()

        if lhs[0].is_function and rhs[0].is_function and lhs[0][0] == rhs[0][0] and lhs.get("join"):
            res = lhs.get("join")(
                lhs[0], rhs[0], lhs.get("is_dagger", False), rhs.get("is_dagger", False)
            )
            return (  # type: ignore
                res
                if res.is_zero or res.is_one
                else Expression.quantum_operator(res, lhs[1], **lhs.attrs)
            )

    # Order the operators by subspace.
    if lhs.subspace < rhs.subspace or lhs.subspace.overlap_with(  # type: ignore
        rhs.subspace  # type: ignore
    ):
        return Expression.kron(lhs, rhs)

    return Expression.kron(rhs, lhs)


def visualize_expression(expr: Expression) -> str:
    """Stringfy expressions."""

    if expr.is_value or expr.is_symbol:
        return str(expr[0])

    if expr.is_quantum_operator:
        dag = "\u2020" if expr.get("is_dagger") else ""
        if expr[0].is_symbol or expr[0].is_function:
            return f"{expr[0]}{dag}{expr[1]}"
        return f"{expr[0]}"

    if expr.is_function:
        args = ",\u2009".join(map(str, expr[1:]))
        return f"{expr[0]}({args})"

    if expr.is_multiplication:
        result = visualize_sequence(expr, "\u2009*\u2009")
        return sub(r"-1\.0(\s\*)?\s", "-", result)

    if expr.is_kronecker_product:
        return visualize_sequence(expr, "\u2009*\u2009")

    if expr.is_addition:
        result = visualize_sequence(expr, " + ", with_brackets=False)
        return sub(r"\s\+\s-(1\.0(\s\*)?\s)?", " - ", result)

    if expr.is_power:
        return visualize_sequence(expr, "\u2009^\u2009")

    return repr(expr)


def visualize_sequence(expr: Expression, operator: str, with_brackets: bool = True) -> str:
    """Stringfy the arguments of an expression `expr` with the designed `operator`.

    The `with_brackets` option wrap any argument that is either a multiplication or a sum.
    """

    if expr.is_value or expr.is_symbol or (expr.is_quantum_operator and expr[0].is_symbol):
        raise SyntaxError("Only a sequence of expressions is allowed.")

    if with_brackets:
        return operator.join(map(visualize_with_brackets, expr.args))

    return operator.join(map(str, expr.args))


def visualize_with_brackets(expr: Expression) -> str:
    """Stringfy addition and multiplication expression surrounded by brackets."""

    if expr.is_multiplication or expr.is_addition:
        return f"({str(expr)})"

    return str(expr)<|MERGE_RESOLUTION|>--- conflicted
+++ resolved
@@ -42,12 +42,8 @@
 
     # Constructors
     @classmethod
-<<<<<<< HEAD
     def value(cls, x: Numeric) -> Expression:
-=======
-    def value(cls, x: complex | float | int) -> Expression:
->>>>>>> 7598263b
-        """Promote a numerical value (complex, float, int) to an expression.
+        """Promote a numerical value (Numeric) to an expression.
 
         Args:
             x: A numerical value.
@@ -410,15 +406,9 @@
             args = (self, other)
 
         # ⚠️ Warning: Ideally, this step should not perform the evaluation of the
-<<<<<<< HEAD
         # expression. However, we want to provide a friendly interaction to the users,
         # and the inaccessibility of Python's evaluation (without writing our own REPL)
         # forces to add the evaluation at this point.
-=======
-        # the expression. However, we want to provide a friendly interaction to
-        # the users, and the inacessibility of Python's evaluation (without writing
-        # our on REPL) forces to add the evaluation at this point.
->>>>>>> 7598263b
         return evaluate_addition(Expression.add(*args))
 
     def __radd__(self, other: object) -> Expression:
